// LNP/BP Core Library implementing LNPBP specifications & standards
// Written in 2020 by
//     Dr. Maxim Orlovsky <orlovsky@pandoracore.com>
//
// To the extent possible under law, the author(s) have dedicated all
// copyright and related and neighboring rights to this software to
// the public domain worldwide. This software is distributed without
// any warranty.
//
// You should have received a copy of the MIT License
// along with this software.
// If not, see <https://opensource.org/licenses/MIT>.

//! Bitcoin tagged hash helper types.

use amplify::Wrapper;
use bitcoin::hashes::hex::FromHex;
use bitcoin::hashes::{hex, sha256, sha256t, Hash, HashEngine};
#[cfg(feature = "serde")]
use serde_with::{As, DisplayFromStr};
use wallet::Slice32;

/// Helper class for tests and creation of tagged hashes with dynamically-
/// defined tags. Do not use in all other cases; utilize
/// [`bitcoin::hashes::sha256t`] type and [`bitcoin::sha256t_hash_newtype!`]
/// macro instead.
#[cfg_attr(
    feature = "serde",
    derive(Serialize, Deserialize),
    serde(crate = "serde_crate", transparent)
)]
#[derive(
    Wrapper,
    Clone,
    Copy,
    PartialEq,
    Eq,
    PartialOrd,
    Ord,
    Hash,
    Debug,
    Display,
    From,
)]
#[display(LowerHex)]
#[wrapper(FromStr, LowerHex, UpperHex)]
pub struct Midstate(
    #[cfg_attr(feature = "serde", serde(with = "As::<DisplayFromStr>"))]
    Slice32,
);

impl Midstate {
    /// Constructs tagged hash midstate for a given tag data
    pub fn with(tag: impl AsRef<[u8]>) -> Self {
        let mut engine = sha256::Hash::engine();
        let tag_hash = sha256::Hash::hash(tag.as_ref());
        engine.input(&tag_hash[..]);
        engine.input(&tag_hash[..]);
        Self::from_inner(engine.midstate().into_inner().into())
    }
}

/// Trait to implement tagged hash objects
pub trait TaggedHash<'a, T>
where
    Self: Wrapper<Inner = sha256t::Hash<T>>,
    T: 'a + sha256t::Tag,
{
    /// hash a message with this tagged hash
    fn hash(msg: impl AsRef<[u8]>) -> Self
    where
        Self: Sized,
    {
        Self::from_inner(sha256t::Hash::hash(msg.as_ref()))
    }

    /// Create self from a hash
    fn from_hash<X>(hash: X) -> Self
    where
        Self: Sized,
        X: Hash<Inner = [u8; 32]>,
    {
        Self::from_inner(sha256t::Hash::from_inner(hash.into_inner()))
    }

<<<<<<< HEAD
    // TODO: Add `from_slice` method
    // Issue #198
=======
    // TODO #198: Add `from_slice` method
>>>>>>> c37f0484

    /// Convert to byte array
    fn as_slice(&'a self) -> &'a [u8; 32] {
        self.as_inner().as_inner()
    }

    /// Create from hex string
    fn from_hex(hex: &str) -> Result<Self, hex::Error>
    where
        Self: Sized,
    {
        Ok(Self::from_inner(sha256t::Hash::from_hex(hex)?))
    }
}

impl<'a, U, T> TaggedHash<'a, T> for U
where
    U: Wrapper<Inner = sha256t::Hash<T>>,
    T: 'a + sha256t::Tag,
{
}<|MERGE_RESOLUTION|>--- conflicted
+++ resolved
@@ -83,12 +83,7 @@
         Self::from_inner(sha256t::Hash::from_inner(hash.into_inner()))
     }
 
-<<<<<<< HEAD
-    // TODO: Add `from_slice` method
-    // Issue #198
-=======
     // TODO #198: Add `from_slice` method
->>>>>>> c37f0484
 
     /// Convert to byte array
     fn as_slice(&'a self) -> &'a [u8; 32] {
