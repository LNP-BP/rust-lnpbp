--- conflicted
+++ resolved
@@ -122,12 +122,7 @@
         }
     }
 
-<<<<<<< HEAD
-    // TODO: Implement publication-related methods
-    // Issue #199
-=======
     // TODO #199: Implement publication-related methods
->>>>>>> c37f0484
 }
  */
 
