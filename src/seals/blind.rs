// LNP/BP Core Library implementing LNPBP specifications & standards
// Written in 2020 by
//     Dr. Maxim Orlovsky <orlovsky@pandoracore.com>
//
// To the extent possible under law, the author(s) have dedicated all
// copyright and related and neighboring rights to this software to
// the public domain worldwide. This software is distributed without
// any warranty.
//
// You should have received a copy of the MIT License
// along with this software.
// If not, see <https://opensource.org/licenses/MIT>.

use std::str::FromStr;

use bitcoin::hashes::{sha256, sha256d, sha256t, Hash, HashEngine};
use bitcoin::secp256k1::rand::{thread_rng, RngCore};
use bitcoin::{OutPoint, Txid};

use crate::bech32::{FromBech32Str, ToBech32String};
use crate::client_side_validation::{
    commit_strategy, CommitConceal, CommitEncodeWithStrategy,
};
use crate::commit_verify::CommitVerify;
use crate::tagged_hash::TaggedHash;

/// Data required to generate or reveal the information about blinded
/// transaction outpoint
#[derive(
    Clone,
    Copy,
    PartialEq,
    Eq,
    PartialOrd,
    Ord,
    Hash,
    Debug,
    Display,
    Default,
    StrictEncode,
    StrictDecode,
)]
#[cfg_attr(
    feature = "serde",
    derive(Serialize, Deserialize),
    serde(crate = "serde_crate")
)]
#[display("{txid}:{vout}#{blinding:#x}")]
pub struct OutpointReveal {
    /// Blinding factor preventing rainbow table bruteforce attack based on
    /// the existing blockchain txid set
    pub blinding: u64,

    /// Txid that should be blinded
    pub txid: Txid,

    /// Tx output number that should be blinded
    pub vout: u32,
}

impl From<OutpointReveal> for OutPoint {
    #[inline]
    fn from(reveal: OutpointReveal) -> Self {
        OutPoint::new(reveal.txid, reveal.vout as u32)
    }
}

impl From<OutPoint> for OutpointReveal {
    fn from(outpoint: OutPoint) -> Self {
        Self {
            blinding: thread_rng().next_u64(),
            txid: outpoint.txid,
            vout: outpoint.vout as u32,
        }
    }
}

impl From<OutPoint> for OutpointHash {
    fn from(outpoint: OutPoint) -> Self {
        OutpointReveal::from(outpoint).commit_conceal()
    }
}

impl CommitConceal for OutpointReveal {
    type ConcealedCommitment = OutpointHash;

    #[inline]
    fn commit_conceal(&self) -> Self::ConcealedCommitment {
        self.outpoint_hash()
    }
}

impl OutpointReveal {
    #[inline]
    /// Conceal from a revealed OutPoint
    pub fn outpoint_hash(&self) -> OutpointHash {
        OutpointHash::commit(self)
    }
}

<<<<<<< HEAD
/// Tag used for OutpointHash type
=======
/// Errors happening during parsing string representation of different forms of
/// single-use-seals
#[derive(
    Clone,
    Copy,
    PartialEq,
    Eq,
    PartialOrd,
    Ord,
    Hash,
    Debug,
    Display,
    Error,
    From,
)]
#[display(doc_comments)]
pub enum ParseError {
    /// full transaction id is required for the seal specification
    TxidRequired,

    /// blinding factor must be specified after `#`
    BlindingRequired,

    /// unable to parse blinding value; it must be a hexadecimal string
    /// starting with `0x`
    WrongBlinding,

    /// unable to parse transaction id value; it must be 64-character
    /// hexacecimal string
    WrongTxid,

    /// unable to parse transaction vout value; it must be a decimal unsigned
    /// integer
    WrongVout,

    /// wrong structure of seal string representation
    WrongStructure,

    /// blinding secret must be represented by a 64-bit hexadecimal value
    /// starting with `0x` and not with a decimal
    NonHexBlinding,
}

impl FromStr for OutpointReveal {
    type Err = ParseError;

    fn from_str(s: &str) -> Result<Self, Self::Err> {
        let mut split = s.split(&[':', '#'][..]);
        match (split.next(), split.next(), split.next(), split.next()) {
            (Some("_"), ..) | (Some(""), ..) => Err(ParseError::TxidRequired),
            (Some(_), Some(_), None, ..) if s.contains(':') => {
                Err(ParseError::BlindingRequired)
            }
            (Some(_), Some(_), Some(blinding), None)
                if !blinding.starts_with("0x") =>
            {
                Err(ParseError::NonHexBlinding)
            }
            (Some(txid), Some(vout), Some(blinding), None) => {
                Ok(OutpointReveal {
                    blinding: u64::from_str_radix(
                        blinding.trim_start_matches("0x"),
                        16,
                    )
                    .map_err(|_| ParseError::WrongBlinding)?,
                    txid: txid.parse().map_err(|_| ParseError::WrongTxid)?,
                    vout: vout.parse().map_err(|_| ParseError::WrongVout)?,
                })
            }
            _ => Err(ParseError::WrongStructure),
        }
    }
}

/// Tag used for [`OutpointHash`] hash type
>>>>>>> c37f0484
pub struct OutpointHashTag;

impl sha256t::Tag for OutpointHashTag {
    #[inline]
    fn engine() -> sha256::HashEngine {
        sha256::HashEngine::default()
    }
}

/// Blind version of transaction outpoint
#[cfg_attr(
    feature = "serde",
    derive(Serialize, Deserialize),
    serde(crate = "serde_crate", transparent)
)]
#[derive(
    Wrapper,
    Copy,
    Clone,
    PartialEq,
    Eq,
    PartialOrd,
    Ord,
    Hash,
    Default,
    Display,
    From,
)]
#[wrapper(Debug, LowerHex, Index, IndexRange, IndexFrom, IndexTo, IndexFull)]
#[display(OutpointHash::to_bech32_string)]
pub struct OutpointHash(
    #[cfg_attr(feature = "serde", serde(with = "crate::bech32"))]
    sha256t::Hash<OutpointHashTag>,
);

impl FromStr for OutpointHash {
    type Err = crate::bech32::Error;

    fn from_str(s: &str) -> Result<Self, Self::Err> {
        OutpointHash::from_bech32_str(s)
    }
}

impl strict_encoding::Strategy for OutpointHash {
    type Strategy = strict_encoding::strategies::Wrapped;
}

impl CommitEncodeWithStrategy for OutpointHash {
    type Strategy = commit_strategy::UsingStrict;
}

impl CommitVerify<OutpointReveal> for OutpointHash {
    fn commit(reveal: &OutpointReveal) -> Self {
        let mut engine = sha256::Hash::engine();
        // NB: We are using different serialization byte order comparing to
        //     strict encode
        engine.input(&reveal.blinding.to_be_bytes()[..]);
        engine.input(&reveal.txid[..]);
        engine.input(&reveal.vout.to_be_bytes()[..]);

        let inner = sha256d::Hash::from_engine(engine);
        OutpointHash::from_hash(sha256t::Hash::<OutpointHashTag>::from_inner(
            inner.into_inner(),
        ))
    }
}

impl crate::bech32::Strategy for OutpointHash {
    const HRP: &'static str = "utxob";
    type Strategy = crate::bech32::strategies::UsingStrictEncoding;
}

impl crate::bech32::Strategy for sha256t::Hash<OutpointHashTag> {
    const HRP: &'static str = "utxob";
    type Strategy = crate::bech32::strategies::UsingStrictEncoding;
}

#[cfg(test)]
mod test {
    use super::*;
    use bitcoin::hashes::hex::FromHex;
    use bitcoin::hashes::sha256d;
    use bitcoin::hashes::sha256t::Tag;

    #[test]
    fn outpoint_hash_midstate() {
        assert_eq!(
            OutpointHashTag::engine().midstate(),
            sha256::HashEngine::default().midstate()
        );
    }

    #[test]
    fn outpoint_hash_is_sha256d() {
        let reveal = OutpointReveal {
            blinding: 54683213134637,
            txid: Txid::from_hex("646ca5c1062619e2a2d60771c9dfd820551fb773e4dc8c4ed67965a8d1fae839").unwrap(),
            vout: 2,
        };
        let outpoint_hash = reveal.outpoint_hash();
        let mut engine = sha256::HashEngine::default();
        engine.input(&reveal.blinding.to_be_bytes()[..]);
        engine.input(&reveal.txid[..]);
        engine.input(&reveal.vout.to_be_bytes()[..]);
        assert_eq!(**outpoint_hash, *sha256d::Hash::from_engine(engine))
    }

    #[test]
    fn outpoint_hash_bech32() {
        let outpoint_hash = OutpointReveal {
            blinding: 54683213134637,
            txid: Txid::from_hex("646ca5c1062619e2a2d60771c9dfd820551fb773e4dc8c4ed67965a8d1fae839").unwrap(),
            vout: 2,
        }.outpoint_hash();
        let bech32 =
            "utxob1ahrfaknwtv28c4yyhat5d9uel045ph797kxauj63p2gzykta9lkskn6smk";
        assert_eq!(bech32, outpoint_hash.to_string());
        assert_eq!(outpoint_hash.to_string(), outpoint_hash.to_bech32_string());
        let reconstructed = OutpointHash::from_str(bech32).unwrap();
        assert_eq!(reconstructed, outpoint_hash);
    }

    #[test]
    fn outpoint_reveal_str() {
        let outpoint_reveal = OutpointReveal {
            blinding: 54683213134637,
            txid: Txid::from_hex("646ca5c1062619e2a2d60771c9dfd820551fb773e4dc8c4ed67965a8d1fae839").unwrap(),
            vout: 21,
        };

        let s = outpoint_reveal.to_string();
        assert_eq!(&s, "646ca5c1062619e2a2d60771c9dfd820551fb773e4dc8c4ed67965a8d1fae839:21#0x31bbed7e7b2d");

        // round-trip
        assert_eq!(OutpointReveal::from_str(&s).unwrap(), outpoint_reveal);

        // wrong vout value
        assert_eq!(OutpointReveal::from_str(
            "646ca5c1062619e2a2d60771c9dfd820551fb773e4dc8c4ed67965a8d1fae839:0x765#0x78ca95"
        ), Err(ParseError::WrongVout));
        assert_eq!(OutpointReveal::from_str(
            "646ca5c1062619e2a2d60771c9dfd820551fb773e4dc8c4ed67965a8d1fae839:i9#0x78ca95"
        ), Err(ParseError::WrongVout));
        assert_eq!(OutpointReveal::from_str(
            "646ca5c1062619e2a2d60771c9dfd820551fb773e4dc8c4ed67965a8d1fae839:-5#0x78ca95"
        ), Err(ParseError::WrongVout));

        // wrong blinding secret value
        assert_eq!(OutpointReveal::from_str(
            "646ca5c1062619e2a2d60771c9dfd820551fb773e4dc8c4ed67965a8d1fae839:5#0x78cs"
        ), Err(ParseError::WrongBlinding));
        assert_eq!(OutpointReveal::from_str(
            "646ca5c1062619e2a2d60771c9dfd820551fb773e4dc8c4ed67965a8d1fae839:5#78ca95"
        ), Err(ParseError::NonHexBlinding));
        assert_eq!(OutpointReveal::from_str(
            "646ca5c1062619e2a2d60771c9dfd820551fb773e4dc8c4ed67965a8d1fae839:5#857"
        ), Err(ParseError::NonHexBlinding));
        assert_eq!(OutpointReveal::from_str(
            "646ca5c1062619e2a2d60771c9dfd820551fb773e4dc8c4ed67965a8d1fae839:5#-5"
        ), Err(ParseError::NonHexBlinding));

        // wrong txid value
        assert_eq!(OutpointReveal::from_str(
            "646ca5c1062619e2a2d607719dfd820551fb773e4dc8c4ed67965a8d1fae839:5#0x78ca69"
        ), Err(ParseError::WrongTxid));
        assert_eq!(
            OutpointReveal::from_str("rvgbdg:5#0x78ca69"),
            Err(ParseError::WrongTxid)
        );
        assert_eq!(OutpointReveal::from_str(
            "10@646ca5c1062619e2a2d60771c9dfd820551fb773e4dc8c4ed67965a8d1fae839:5#0x78ca69"
        ), Err(ParseError::WrongTxid));

        // wrong structure
        assert_eq!(OutpointReveal::from_str(
            "646ca5c1062619e2a2d60771c9dfd820551fb773e4dc8c4ed67965a8d1fae839:1"
        ), Err(ParseError::BlindingRequired));
        assert_eq!(OutpointReveal::from_str(
            "646ca5c1062619e2a2d60771c9dfd820551fb773e4dc8c4ed67965a8d1fae839#0x78ca"
        ), Err(ParseError::WrongStructure));
        assert_eq!(OutpointReveal::from_str(
            "646ca5c1062619e2a2d60771c9dfd820551fb773e4dc8c4ed67965a8d1fae839"
        ), Err(ParseError::WrongStructure));
        assert_eq!(OutpointReveal::from_str(
            "646ca5c1062619e2a2d60771c9dfd820551fb773e4dc8c4ed67965a8d1fae839##0x78ca"
        ), Err(ParseError::WrongVout));
        assert_eq!(OutpointReveal::from_str(
            "646ca5c1062619e2a2d60771c9dfd820551fb773e4dc8c4ed67965a8d1fae839:#0x78ca95"
        ), Err(ParseError::WrongVout));
        assert_eq!(
            OutpointReveal::from_str("_:5#0x78ca"),
            Err(ParseError::TxidRequired)
        );
        assert_eq!(
            OutpointReveal::from_str(":5#0x78ca"),
            Err(ParseError::TxidRequired)
        );
    }
}<|MERGE_RESOLUTION|>--- conflicted
+++ resolved
@@ -98,9 +98,6 @@
     }
 }
 
-<<<<<<< HEAD
-/// Tag used for OutpointHash type
-=======
 /// Errors happening during parsing string representation of different forms of
 /// single-use-seals
 #[derive(
@@ -176,7 +173,6 @@
 }
 
 /// Tag used for [`OutpointHash`] hash type
->>>>>>> c37f0484
 pub struct OutpointHashTag;
 
 impl sha256t::Tag for OutpointHashTag {
