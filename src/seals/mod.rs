// LNP/BP Core Library implementing LNPBP specifications & standards
// Written in 2020 by
//     Dr. Maxim Orlovsky <orlovsky@pandoracore.com>
//
// To the extent possible under law, the author(s) have dedicated all
// copyright and related and neighboring rights to this software to
// the public domain worldwide. This software is distributed without
// any warranty.
//
// You should have received a copy of the MIT License
// along with this software.
// If not, see <https://opensource.org/licenses/MIT>.

/// Revealed and Concealed Outpoint definition
mod blind;
/// Outpoint related errors
mod error;
/// LNPBP1 structures
pub mod lnpbp1;
/// LNPBP2 structures
pub mod lnpbp2;
/// LNPBP3 structures
pub mod lnpbp3;
/// LNPBP4 structures
pub mod lnpbp4;
<<<<<<< HEAD
/// Transaction graph trait definition
mod tx_graph;
/// Seal definition as TxOut
=======
>>>>>>> c37f0484
mod txout_seal;
/// TxOut witness structures
mod txout_witness;

pub use blind::{OutpointHash, OutpointReveal};
pub use error::Error;
pub use txout_seal::{TxResolve, TxoutSeal};
pub use txout_witness::{InnerWitness, OuterWitness, Witness};<|MERGE_RESOLUTION|>--- conflicted
+++ resolved
@@ -23,12 +23,7 @@
 pub mod lnpbp3;
 /// LNPBP4 structures
 pub mod lnpbp4;
-<<<<<<< HEAD
-/// Transaction graph trait definition
-mod tx_graph;
 /// Seal definition as TxOut
-=======
->>>>>>> c37f0484
 mod txout_seal;
 /// TxOut witness structures
 mod txout_witness;
