--- conflicted
+++ resolved
@@ -34,12 +34,7 @@
     }
 }
 
-<<<<<<< HEAD
-// TODO: Encode miniscript structures in a binary way
-// Issue #200
-=======
 // TODO #200: Encode miniscript structures in a binary way
->>>>>>> c37f0484
 
 impl<Pk> StrictEncode for policy::Concrete<Pk>
 where
